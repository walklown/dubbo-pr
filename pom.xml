--- conflicted
+++ resolved
@@ -865,20 +865,11 @@
                   <exclude>src/main/java/org/apache/dubbo/aot/generate/MemberCategory.java</exclude>
                   <exclude>src/main/java/org/apache/dubbo/metrics/aggregate/DubboMergingDigest.java</exclude>
                   <exclude>src/main/java/org/apache/dubbo/metrics/aggregate/DubboAbstractTDigest.java</exclude>
-<<<<<<< HEAD
                   <exclude>src/main/java/org/apache/dubbo/common/logger/helpers/FormattingTuple.java</exclude>
                   <exclude>src/main/java/org/apache/dubbo/common/logger/helpers/MessageFormatter.java</exclude>
                   <exclude>src/main/java/org/apache/dubbo/maven/plugin/protoc/DubboProtocCompilerMojo.java</exclude>
                   <exclude>src/main/java/org/apache/dubbo/gen/utils/ProtoTypeMap.java</exclude>
-                  <exclude>**/TripleWrapper.java</exclude>
-                  <exclude>**/com/google/rpc/**</exclude>
-                  <exclude>**/io/grpc/**</exclude>
-                  <exclude>**/istio/**</exclude>
-                  <exclude>**/org/apache/dubbo/auth/v1alpha1/**</exclude>
-                  <exclude>**/demo/hello/**</exclude>
-=======
                   <exclude>**/generated-sources/**</exclude>
->>>>>>> 394d4871
                 </excludes>
                 <palantirJavaFormat>
                   <version>${palantirJavaFormat.version}</version>
