<!--
  Licensed to the Apache Software Foundation (ASF) under one or more
  contributor license agreements.  See the NOTICE file distributed with
  this work for additional information regarding copyright ownership.
  The ASF licenses this file to You under the Apache License, Version 2.0
  (the "License"); you may not use this file except in compliance with
  the License.  You may obtain a copy of the License at

      http://www.apache.org/licenses/LICENSE-2.0

  Unless required by applicable law or agreed to in writing, software
  distributed under the License is distributed on an "AS IS" BASIS,
  WITHOUT WARRANTIES OR CONDITIONS OF ANY KIND, either express or implied.
  See the License for the specific language governing permissions and
  limitations under the License.
  -->

<project xmlns="http://maven.apache.org/POM/4.0.0" xmlns:xsi="http://www.w3.org/2001/XMLSchema-instance"
         xsi:schemaLocation="http://maven.apache.org/POM/4.0.0 http://maven.apache.org/xsd/maven-4.0.0.xsd">
    <parent>
        <groupId>org.apache.dubbo</groupId>
        <artifactId>dubbo-parent</artifactId>
        <version>${revision}</version>
        <relativePath>../pom.xml</relativePath>
    </parent>
    <modelVersion>4.0.0</modelVersion>

    <artifactId>dubbo-distribution</artifactId>
    <packaging>pom</packaging>

    <properties>
        <spotless-maven-plugin.version>2.39.0</spotless-maven-plugin.version>
        <spotless.action>check</spotless.action>
        <dubbo-shared-resources.version>1.0.0</dubbo-shared-resources.version>
    </properties>

    <profiles>
        <profile>
            <id>release</id>
            <modules>
                <module>dubbo-all</module>
                <module>dubbo-all-shaded</module>
                <module>dubbo-apache-release</module>
                <module>dubbo-bom</module>
                <module>dubbo-core-spi</module>
            </modules>
        </profile>
        <profile>
            <id>dubbo-all</id>
            <activation>
                <activeByDefault>true</activeByDefault>
            </activation>
            <modules>
                <module>dubbo-all</module>
                <module>dubbo-bom</module>
            </modules>
        </profile>
        <profile>
            <id>dubbo-core-spi</id>
            <modules>
                <module>dubbo-core-spi</module>
            </modules>
        </profile>
        <profile>
<<<<<<< HEAD
            <id>dubbo-all-shaded</id>
            <modules>
                <module>dubbo-all-shaded</module>
                <module>dubbo-bom</module>
            </modules>
=======
            <id>java11+</id>
            <activation>
                <jdk>[11,)</jdk>
            </activation>
            <build>
                <!--- newer versions of plugins requires JDK 11 -->
                <plugins>
                    <plugin>
                        <groupId>com.diffplug.spotless</groupId>
                        <artifactId>spotless-maven-plugin</artifactId>
                        <version>${spotless-maven-plugin.version}</version>
                        <configuration>
                            <java>
                                <palantirJavaFormat />
                                <removeUnusedImports />
                                <importOrder>
                                    <file>dubbo-importorder.txt</file>
                                </importOrder>
                                <licenseHeader>
                                    <file>checkstyle-header.txt</file>
                                </licenseHeader>
                            </java>
                            <pom>
                                <sortPom>
                                    <expandEmptyElements>false</expandEmptyElements>
                                    <spaceBeforeCloseEmptyElement>true</spaceBeforeCloseEmptyElement>
                                </sortPom>
                            </pom>
                            <upToDateChecking>
                                <enabled>true</enabled>
                            </upToDateChecking>
                        </configuration>
                        <dependencies>
                            <dependency>
                                <groupId>com.alibaba</groupId>
                                <artifactId>dubbo-shared-resources</artifactId>
                                <version>${dubbo-shared-resources.version}</version>
                            </dependency>
                        </dependencies>
                        <executions>
                            <execution>
                                <goals>
                                    <goal>${spotless.action}</goal>
                                </goals>
                                <phase>process-sources</phase>
                            </execution>
                        </executions>
                    </plugin>
                </plugins>
            </build>
>>>>>>> 1a24e726
        </profile>
    </profiles>
</project><|MERGE_RESOLUTION|>--- conflicted
+++ resolved
@@ -62,13 +62,13 @@
             </modules>
         </profile>
         <profile>
-<<<<<<< HEAD
             <id>dubbo-all-shaded</id>
             <modules>
                 <module>dubbo-all-shaded</module>
                 <module>dubbo-bom</module>
             </modules>
-=======
+        </profile>
+        <profile>
             <id>java11+</id>
             <activation>
                 <jdk>[11,)</jdk>
@@ -119,7 +119,6 @@
                     </plugin>
                 </plugins>
             </build>
->>>>>>> 1a24e726
         </profile>
     </profiles>
 </project>