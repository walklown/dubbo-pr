--- conflicted
+++ resolved
@@ -23,100 +23,8 @@
 ## Getting started
 Follow the instructions below to learn how to:
 
-<<<<<<< HEAD
 ### Programming with lightweight RPC API
 [5 minutes step-by-step guide](https://dubbo.apache.org/zh-cn/overview/quickstart/rpc/java)
-=======
-The following code snippet comes from [Dubbo Samples](https://github.com/apache/dubbo-samples.git). You may clone the sample project and step into the `dubbo-samples-api` subdirectory before proceeding.
-
-```bash
-git clone https://github.com/apache/dubbo-samples.git
-cd dubbo-samples/1-basic/dubbo-samples-api
-```
-
-There's a [README](https://github.com/apache/dubbo-samples/blob/389cd612f1ea57ee6e575005b32f195c442c35a2/1-basic/dubbo-samples-api/README.md) file under `dubbo-samples-api` directory. We recommend referencing the samples in that directory by following the below-mentioned instructions:
-
-### Maven dependency
-
-```xml
-<properties>
-    <dubbo.version>3.2.13-SNAPSHOT</dubbo.version>
-</properties>
-
-<dependencies>
-    <dependency>
-        <groupId>org.apache.dubbo</groupId>
-        <artifactId>dubbo</artifactId>
-        <version>${dubbo.version}</version>
-    </dependency>
-    <dependency>
-        <groupId>org.apache.dubbo</groupId>
-        <artifactId>dubbo-dependencies-zookeeper</artifactId>
-        <version>${dubbo.version}</version>
-        <type>pom</type>
-    </dependency>
-</dependencies>
-```
-
-### Define service interfaces
-
-```java
-package org.apache.dubbo.samples.api;
-
-public interface GreetingsService {
-    String sayHi(String name);
-}
-```
-
-*See [api/GreetingsService.java](https://github.com/apache/dubbo-samples/blob/389cd612f1ea57ee6e575005b32f195c442c35a2/1-basic/dubbo-samples-api/src/main/java/org/apache/dubbo/samples/api/GreetingsService.java) on GitHub.*
-
-### Implement service interface for the provider
-
-```java
-package org.apache.dubbo.samples.provider;
-
-import org.apache.dubbo.samples.api.GreetingsService;
-
-public class GreetingsServiceImpl implements GreetingsService {
-    @Override
-    public String sayHi(String name) {
-        return "hi, " + name;
-    }
-}
-```
-
-*See [provider/GreetingsServiceImpl.java](https://github.com/apache/dubbo-samples/blob/389cd612f1ea57ee6e575005b32f195c442c35a2/1-basic/dubbo-samples-api/src/main/java/org/apache/dubbo/samples/provider/GreetingsServiceImpl.java) on GitHub.*
-
-### Start service provider
-
-```java
-package org.apache.dubbo.samples.provider;
-
-
-import org.apache.dubbo.config.ApplicationConfig;
-import org.apache.dubbo.config.RegistryConfig;
-import org.apache.dubbo.config.ServiceConfig;
-import org.apache.dubbo.samples.api.GreetingsService;
-
-import java.util.concurrent.CountDownLatch;
-
-public class Application {
-    private static String zookeeperHost = System.getProperty("zookeeper.address", "127.0.0.1");
-
-    public static void main(String[] args) throws Exception {
-        ServiceConfig<GreetingsService> service = new ServiceConfig<>();
-        service.setApplication(new ApplicationConfig("first-dubbo-provider"));
-        service.setRegistry(new RegistryConfig("zookeeper://" + zookeeperHost + ":2181"));
-        service.setInterface(GreetingsService.class);
-        service.setRef(new GreetingsServiceImpl());
-        service.export();
-
-        System.out.println("dubbo service started");
-        new CountDownLatch(1).await();
-    }
-}
-```
->>>>>>> d16f0ca3
 
 Dubbo supports building RPC services with only a few lines of code while depending only on a lightweight SDK (<10MB). The protocol on the wire can be [Triple](https://dubbo.apache.org/zh-cn/overview/reference/protocols/triple/)(fully gRPC compatible and HTTP-friendly), Dubbo2(TCP), REST, or any protocol of your choice.
 
@@ -233,9 +141,9 @@
 * Fix bugs reported on [issues](https://github.com/apache/dubbo/issues), and send us a pull request.
 * Review the existing [pull request](https://github.com/apache/dubbo/pulls).
 * Improve the [website](https://github.com/apache/dubbo-website), typically we need
-  * blog post
-  * translation on documentation
-  * use cases around the integration of Dubbo in enterprise systems.
+    * blog post
+    * translation on documentation
+    * use cases around the integration of Dubbo in enterprise systems.
 * Improve the [dubbo-admin/dubbo-monitor](https://github.com/apache/dubbo-admin).
 * Contribute to the projects listed in [ecosystem](https://github.com/dubbo).
 * Other forms of contribution not explicitly enumerated above.
