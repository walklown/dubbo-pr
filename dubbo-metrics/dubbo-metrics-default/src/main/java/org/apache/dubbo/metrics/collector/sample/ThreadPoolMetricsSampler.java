/*
 * Licensed to the Apache Software Foundation (ASF) under one or more
 * contributor license agreements.  See the NOTICE file distributed with
 * this work for additional information regarding copyright ownership.
 * The ASF licenses this file to You under the Apache License, Version 2.0
 * (the "License"); you may not use this file except in compliance with
 * the License.  You may obtain a copy of the License at
 *
 *     http://www.apache.org/licenses/LICENSE-2.0
 *
 * Unless required by applicable law or agreed to in writing, software
 * distributed under the License is distributed on an "AS IS" BASIS,
 * WITHOUT WARRANTIES OR CONDITIONS OF ANY KIND, either express or implied.
 * See the License for the specific language governing permissions and
 * limitations under the License.
 */
package org.apache.dubbo.metrics.collector.sample;

import org.apache.dubbo.common.logger.ErrorTypeAwareLogger;
import org.apache.dubbo.common.logger.LoggerFactory;
import org.apache.dubbo.common.store.DataStore;
import org.apache.dubbo.common.threadpool.manager.FrameworkExecutorRepository;
import org.apache.dubbo.common.threadpool.support.AbortPolicyWithReport;
import org.apache.dubbo.common.utils.ConcurrentHashMapUtils;
import org.apache.dubbo.metrics.collector.DefaultMetricsCollector;
import org.apache.dubbo.metrics.model.ThreadPoolMetric;
import org.apache.dubbo.metrics.model.key.MetricsKey;
import org.apache.dubbo.metrics.model.sample.GaugeMetricSample;
import org.apache.dubbo.metrics.model.sample.MetricSample;
import org.apache.dubbo.rpc.model.ApplicationModel;

import java.util.ArrayList;
import java.util.List;
import java.util.Map;
import java.util.Objects;
import java.util.Optional;
import java.util.concurrent.ConcurrentHashMap;
import java.util.concurrent.ExecutorService;
import java.util.concurrent.ThreadPoolExecutor;
import java.util.concurrent.atomic.AtomicBoolean;

import static org.apache.dubbo.common.constants.CommonConstants.CONSUMER_SHARED_EXECUTOR_SERVICE_COMPONENT_KEY;
import static org.apache.dubbo.common.constants.CommonConstants.EXECUTOR_SERVICE_COMPONENT_KEY;
import static org.apache.dubbo.common.constants.LoggerCodeConstants.COMMON_METRICS_COLLECTOR_EXCEPTION;
import static org.apache.dubbo.config.Constants.CLIENT_THREAD_POOL_NAME;
import static org.apache.dubbo.config.Constants.SERVER_THREAD_POOL_NAME;
import static org.apache.dubbo.metrics.model.MetricsCategory.THREAD_POOL;

public class ThreadPoolMetricsSampler implements MetricsSampler {

    private final ErrorTypeAwareLogger logger = LoggerFactory.getErrorTypeAwareLogger(ThreadPoolMetricsSampler.class);

    private final DefaultMetricsCollector collector;
    private FrameworkExecutorRepository frameworkExecutorRepository;
    private DataStore dataStore;
    private final Map<String, ThreadPoolExecutor> sampleThreadPoolExecutor = new ConcurrentHashMap<>();
    private final ConcurrentHashMap<String, ThreadPoolMetric> threadPoolMetricMap = new ConcurrentHashMap<>();
<<<<<<< HEAD
=======
    private final AtomicBoolean samplesChanged = new AtomicBoolean(true);
>>>>>>> b2e081e5

    public ThreadPoolMetricsSampler(DefaultMetricsCollector collector) {
        this.collector = collector;
    }

    public void addExecutors(String name, ExecutorService executorService) {
        Optional.ofNullable(executorService).filter(Objects::nonNull).filter(e -> e instanceof ThreadPoolExecutor)
            .map(e -> (ThreadPoolExecutor) e)
            .ifPresent(threadPoolExecutor -> {
                sampleThreadPoolExecutor.put(name, threadPoolExecutor);
                samplesChanged.set(true);
            });
    }

    @Override
    public List<MetricSample> sample() {
        List<MetricSample> metricSamples = new ArrayList<>();

        sampleThreadPoolExecutor.forEach((name, executor) -> {
            metricSamples.addAll(createMetricsSample(name, executor));
        });

        return metricSamples;
    }

    private List<MetricSample> createMetricsSample(String name, ThreadPoolExecutor executor) {
        List<MetricSample> list = new ArrayList<>();
        ThreadPoolMetric threadPoolMetric = ConcurrentHashMapUtils.computeIfAbsent(threadPoolMetricMap, name,
            v -> new ThreadPoolMetric(collector.getApplicationName(), name, executor));
        list.add(new GaugeMetricSample<>(MetricsKey.THREAD_POOL_CORE_SIZE, threadPoolMetric.getTags(), THREAD_POOL, threadPoolMetric, ThreadPoolMetric::getCorePoolSize));
        list.add(new GaugeMetricSample<>(MetricsKey.THREAD_POOL_LARGEST_SIZE, threadPoolMetric.getTags(), THREAD_POOL, threadPoolMetric, ThreadPoolMetric::getLargestPoolSize));
        list.add(new GaugeMetricSample<>(MetricsKey.THREAD_POOL_MAX_SIZE, threadPoolMetric.getTags(), THREAD_POOL, threadPoolMetric, ThreadPoolMetric::getMaximumPoolSize));
        list.add(new GaugeMetricSample<>(MetricsKey.THREAD_POOL_ACTIVE_SIZE, threadPoolMetric.getTags(), THREAD_POOL, threadPoolMetric, ThreadPoolMetric::getActiveCount));
        list.add(new GaugeMetricSample<>(MetricsKey.THREAD_POOL_THREAD_COUNT, threadPoolMetric.getTags(), THREAD_POOL, threadPoolMetric, ThreadPoolMetric::getPoolSize));
        list.add(new GaugeMetricSample<>(MetricsKey.THREAD_POOL_QUEUE_SIZE, threadPoolMetric.getTags(), THREAD_POOL, threadPoolMetric, ThreadPoolMetric::getQueueSize));
        return list;
    }
    public void registryDefaultSampleThreadPoolExecutor() {
        ApplicationModel applicationModel = collector.getApplicationModel();
        if (applicationModel == null) {
            return;
        }
        addRpcExecutors();
        addFrameworkExecutors();
        addExecutorRejectMetrics();
    }

    private void addExecutorRejectMetrics() {
        ThreadRejectMetricsCountSampler threadRejectMetricsCountSampler = new ThreadRejectMetricsCountSampler(collector);
        this.sampleThreadPoolExecutor.entrySet().stream().filter(entry -> entry.getKey().startsWith(SERVER_THREAD_POOL_NAME)).forEach(entry -> {
            if (entry.getValue().getRejectedExecutionHandler() instanceof AbortPolicyWithReport) {
                MetricThreadPoolExhaustedListener metricThreadPoolExhaustedListener = new MetricThreadPoolExhaustedListener(entry.getKey(), threadRejectMetricsCountSampler);
                ((AbortPolicyWithReport) entry.getValue().getRejectedExecutionHandler()).addThreadPoolExhaustedEventListener(metricThreadPoolExhaustedListener);
            }
        });
    }

    private void addRpcExecutors() {
        if (this.dataStore == null) {
            this.dataStore = collector.getApplicationModel().getExtensionLoader(DataStore.class).getDefaultExtension();
        }

        if (dataStore != null) {
            Map<String, Object> executors = dataStore.get(EXECUTOR_SERVICE_COMPONENT_KEY);
            for (Map.Entry<String, Object> entry : executors.entrySet()) {
                ExecutorService executor = (ExecutorService) entry.getValue();
                if (executor instanceof ThreadPoolExecutor) {
                    this.addExecutors(SERVER_THREAD_POOL_NAME + "-" + entry.getKey(), executor);
                }
            }
            executors = dataStore.get(CONSUMER_SHARED_EXECUTOR_SERVICE_COMPONENT_KEY);
            for (Map.Entry<String, Object> entry : executors.entrySet()) {
                ExecutorService executor = (ExecutorService) entry.getValue();
                if (executor instanceof ThreadPoolExecutor) {
                    this.addExecutors(CLIENT_THREAD_POOL_NAME + "-" + entry.getKey(), executor);
                }
            }
        }
    }

<<<<<<< HEAD
    private void addFrameworkExecutors() {
        try {
            if (this.frameworkExecutorRepository == null) {
                this.frameworkExecutorRepository = collector.getApplicationModel().getBeanFactory()
                    .getBean(FrameworkExecutorRepository.class);
            }
        } catch (Exception ex) {
            logger.warn(COMMON_METRICS_COLLECTOR_EXCEPTION, "", "", "ThreadPoolMetricsSampler! frameworkExecutorRepository non-init");
=======
            ThreadRejectMetricsCountSampler threadRejectMetricsCountSampler = new ThreadRejectMetricsCountSampler(collector);
            this.sampleThreadPoolExecutor.entrySet().stream().filter(entry -> entry.getKey().startsWith(SERVER_THREAD_POOL_NAME)).forEach(entry -> {
                if (entry.getValue().getRejectedExecutionHandler() instanceof AbortPolicyWithReport) {
                    MetricThreadPoolExhaustedListener metricThreadPoolExhaustedListener = new MetricThreadPoolExhaustedListener(entry.getKey(), threadRejectMetricsCountSampler);
                    ((AbortPolicyWithReport) entry.getValue().getRejectedExecutionHandler()).addThreadPoolExhaustedEventListener(metricThreadPoolExhaustedListener);
                }
            });
>>>>>>> b2e081e5
        }
        if (this.frameworkExecutorRepository == null) {
            return;
        }
        this.addExecutors("poolRouterExecutor", frameworkExecutorRepository.getPoolRouterExecutor());
        this.addExecutors("metadataRetryExecutor", frameworkExecutorRepository.getMetadataRetryExecutor());
        this.addExecutors("internalServiceExecutor", frameworkExecutorRepository.getInternalServiceExecutor());
        this.addExecutors("connectivityScheduledExecutor", frameworkExecutorRepository.getConnectivityScheduledExecutor());
        this.addExecutors("cacheRefreshingScheduledExecutor", frameworkExecutorRepository.getCacheRefreshingScheduledExecutor());
        this.addExecutors("sharedExecutor", frameworkExecutorRepository.getSharedExecutor());
        this.addExecutors("sharedScheduledExecutor", frameworkExecutorRepository.getSharedScheduledExecutor());
        this.addExecutors("mappingRefreshingExecutor", frameworkExecutorRepository.getMappingRefreshingExecutor());
    }
<<<<<<< HEAD
}
=======

    @Override
    public boolean calSamplesChanged() {
        // CAS to get and reset the flag in an atomic operation
        return samplesChanged.compareAndSet(true, false);
    }
}
>>>>>>> b2e081e5
<|MERGE_RESOLUTION|>--- conflicted
+++ resolved
@@ -55,10 +55,6 @@
     private DataStore dataStore;
     private final Map<String, ThreadPoolExecutor> sampleThreadPoolExecutor = new ConcurrentHashMap<>();
     private final ConcurrentHashMap<String, ThreadPoolMetric> threadPoolMetricMap = new ConcurrentHashMap<>();
-<<<<<<< HEAD
-=======
-    private final AtomicBoolean samplesChanged = new AtomicBoolean(true);
->>>>>>> b2e081e5
 
     public ThreadPoolMetricsSampler(DefaultMetricsCollector collector) {
         this.collector = collector;
@@ -139,7 +135,6 @@
         }
     }
 
-<<<<<<< HEAD
     private void addFrameworkExecutors() {
         try {
             if (this.frameworkExecutorRepository == null) {
@@ -148,15 +143,6 @@
             }
         } catch (Exception ex) {
             logger.warn(COMMON_METRICS_COLLECTOR_EXCEPTION, "", "", "ThreadPoolMetricsSampler! frameworkExecutorRepository non-init");
-=======
-            ThreadRejectMetricsCountSampler threadRejectMetricsCountSampler = new ThreadRejectMetricsCountSampler(collector);
-            this.sampleThreadPoolExecutor.entrySet().stream().filter(entry -> entry.getKey().startsWith(SERVER_THREAD_POOL_NAME)).forEach(entry -> {
-                if (entry.getValue().getRejectedExecutionHandler() instanceof AbortPolicyWithReport) {
-                    MetricThreadPoolExhaustedListener metricThreadPoolExhaustedListener = new MetricThreadPoolExhaustedListener(entry.getKey(), threadRejectMetricsCountSampler);
-                    ((AbortPolicyWithReport) entry.getValue().getRejectedExecutionHandler()).addThreadPoolExhaustedEventListener(metricThreadPoolExhaustedListener);
-                }
-            });
->>>>>>> b2e081e5
         }
         if (this.frameworkExecutorRepository == null) {
             return;
@@ -170,14 +156,10 @@
         this.addExecutors("sharedScheduledExecutor", frameworkExecutorRepository.getSharedScheduledExecutor());
         this.addExecutors("mappingRefreshingExecutor", frameworkExecutorRepository.getMappingRefreshingExecutor());
     }
-<<<<<<< HEAD
-}
-=======
 
     @Override
     public boolean calSamplesChanged() {
         // CAS to get and reset the flag in an atomic operation
         return samplesChanged.compareAndSet(true, false);
     }
-}
->>>>>>> b2e081e5
+}