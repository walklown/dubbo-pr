/*
 * Licensed to the Apache Software Foundation (ASF) under one or more
 * contributor license agreements.  See the NOTICE file distributed with
 * this work for additional information regarding copyright ownership.
 * The ASF licenses this file to You under the Apache License, Version 2.0
 * (the "License"); you may not use this file except in compliance with
 * the License.  You may obtain a copy of the License at
 *
 *     http://www.apache.org/licenses/LICENSE-2.0
 *
 * Unless required by applicable law or agreed to in writing, software
 * distributed under the License is distributed on an "AS IS" BASIS,
 * WITHOUT WARRANTIES OR CONDITIONS OF ANY KIND, either express or implied.
 * See the License for the specific language governing permissions and
 * limitations under the License.
 */

package org.apache.dubbo.common.constants;

import org.apache.dubbo.common.URL;

import java.net.NetworkInterface;
import java.util.Properties;
import java.util.concurrent.ExecutorService;
import java.util.regex.Pattern;

public interface CommonConstants {
    String DUBBO = "dubbo";

    String TRIPLE = "tri";

    String PROVIDER = "provider";

    String CONSUMER = "consumer";

    String CALLBACK = "callback";

    String APPLICATION_KEY = "application";

    String APPLICATION_VERSION_KEY = "application.version";

    String APPLICATION_PROTOCOL_KEY = "application-protocol";

    String METADATA_SERVICE_PORT_KEY = "metadata-service-port";

    String METADATA_SERVICE_PROTOCOL_KEY = "metadata-service-protocol";

    String METRICS_SERVICE_PORT_KEY = "metrics-service-port";

    String METRICS_SERVICE_PROTOCOL_KEY = "metrics-service-protocol";

    String LIVENESS_PROBE_KEY = "liveness-probe";

    String READINESS_PROBE_KEY = "readiness-probe";

    String STARTUP_PROBE = "startup-probe";

    String REMOTE_APPLICATION_KEY = "remote.application";

    String ENABLED_KEY = "enabled";

    String DISABLED_KEY = "disabled";

    String DUBBO_PROPERTIES_KEY = "dubbo.properties.file";

    String DEFAULT_DUBBO_PROPERTIES = "dubbo.properties";

    String DUBBO_MIGRATION_KEY = "dubbo.migration.file";

    String DUBBO_MIGRATION_FILE_ENABLE = "dubbo.migration-file.enable";

    String DEFAULT_DUBBO_MIGRATION_FILE = "dubbo-migration.yaml";

    String ANY_VALUE = "*";

    /**
     * @since 2.7.8
     */
    char COMMA_SEPARATOR_CHAR = ',';

    String COMMA_SEPARATOR = ",";

    String DOT_SEPARATOR = ".";

    Pattern COMMA_SPLIT_PATTERN = Pattern.compile("\\s*[,]+\\s*");

    String PATH_SEPARATOR = "/";

    String PROTOCOL_SEPARATOR = "://";

    String PROTOCOL_SEPARATOR_ENCODED = URL.encode(PROTOCOL_SEPARATOR);

    String REGISTRY_SEPARATOR = "|";

    Pattern REGISTRY_SPLIT_PATTERN = Pattern.compile("\\s*[|;]+\\s*");

    Pattern D_REGISTRY_SPLIT_PATTERN = Pattern.compile("\\s*[|]+\\s*");

    String SEMICOLON_SEPARATOR = ";";

    Pattern SEMICOLON_SPLIT_PATTERN = Pattern.compile("\\s*[;]+\\s*");

    Pattern EQUAL_SPLIT_PATTERN = Pattern.compile("\\s*[=]+\\s*");

    String DEFAULT_PROXY = "javassist";

    String DEFAULT_DIRECTORY = "dubbo";

    String PROTOCOL_KEY = "protocol";

    String DEFAULT_PROTOCOL = "dubbo";

    String DEFAULT_THREAD_NAME = "Dubbo";

    int DEFAULT_CORE_THREADS = 0;

    int DEFAULT_THREADS = 200;

    String EXECUTOR_SERVICE_COMPONENT_KEY = ExecutorService.class.getName();

    String CONSUMER_SHARED_EXECUTOR_SERVICE_COMPONENT_KEY = "CONSUMER_SHARED_SERVICE_EXECUTOR";

    String THREADPOOL_KEY = "threadpool";

    String THREAD_NAME_KEY = "threadname";

    String CORE_THREADS_KEY = "corethreads";

    String THREAD_POOL_EXHAUSTED_LISTENERS_KEY = "thread-pool-exhausted-listeners";

    String JSON_CHECK_LEVEL_KEY = "jsonCheckLevel";

    String THREADS_KEY = "threads";

    String QUEUES_KEY = "queues";

    String ALIVE_KEY = "alive";

    String DEFAULT_THREADPOOL = "limited";

    String DEFAULT_CLIENT_THREADPOOL = "cached";

    String IO_THREADS_KEY = "iothreads";

    String KEEP_ALIVE_KEY = "keep.alive";

    int DEFAULT_QUEUES = 0;

    int DEFAULT_ALIVE = 60 * 1000;

    String TIMEOUT_KEY = "timeout";

    int DEFAULT_TIMEOUT = 1000;

    String SESSION_KEY = "session";

    // used by invocation attachments to transfer timeout from Consumer to Provider.
    // works as a replacement of TIMEOUT_KEY on wire, which seems to be totally useless in previous releases).
    String TIMEOUT_ATTACHMENT_KEY = "_TO";

    String TIMEOUT_ATTACHMENT_KEY_LOWER = "_to";

    String TIME_COUNTDOWN_KEY = "timeout-countdown";

    String ENABLE_TIMEOUT_COUNTDOWN_KEY = "enable-timeout-countdown";

    String REMOVE_VALUE_PREFIX = "-";

    String PROPERTIES_CHAR_SEPARATOR = "-";

    String UNDERLINE_SEPARATOR = "_";

    String SEPARATOR_REGEX = "_|-";

    String GROUP_CHAR_SEPARATOR = ":";

    String HIDE_KEY_PREFIX = ".";

    String DOT_REGEX = "\\.";

    String DEFAULT_KEY_PREFIX = "default.";

    String DEFAULT_KEY = "default";

    String PREFERRED_KEY = "preferred";

    /**
     * Default timeout value in milliseconds for server shutdown
     */
    int DEFAULT_SERVER_SHUTDOWN_TIMEOUT = 10000;

    String SIDE_KEY = "side";

    String PROVIDER_SIDE = "provider";

    String CONSUMER_SIDE = "consumer";

    String ANYHOST_KEY = "anyhost";

    String ANYHOST_VALUE = "0.0.0.0";

    String LOCALHOST_KEY = "localhost";

    String LOCALHOST_VALUE = "127.0.0.1";

    String METHODS_KEY = "methods";

    String METHOD_KEY = "method";

    String PID_KEY = "pid";

    String TIMESTAMP_KEY = "timestamp";

    String GROUP_KEY = "group";

    String PATH_KEY = "path";

    String ADDRESS_KEY = "address";

    String INTERFACE_KEY = "interface";

    String FILE_KEY = "file";

    String FILTER_KEY = "filter";

    String DUMP_DIRECTORY = "dump.directory";

    String DUMP_ENABLE = "dump.enable";

    String CLASSIFIER_KEY = "classifier";

    String VERSION_KEY = "version";

    String REVISION_KEY = "revision";

    String METADATA_KEY = "metadata-type";

    String REPORT_METADATA_KEY = "report-metadata";

    String REPORT_DEFINITION_KEY = "report-definition";

    String DEFAULT_METADATA_STORAGE_TYPE = "local";

    String REMOTE_METADATA_STORAGE_TYPE = "remote";

    String INTERFACE_REGISTER_MODE = "interface";

    String INSTANCE_REGISTER_MODE = "instance";

    String DEFAULT_REGISTER_MODE = "all";

    String GENERIC_KEY = "generic";

    /**
     * The composite metadata storage type includes {@link #DEFAULT_METADATA_STORAGE_TYPE "local"} and
     * {@link #REMOTE_METADATA_STORAGE_TYPE "remote"}.
     *
     * @since 2.7.8
     */
    String COMPOSITE_METADATA_STORAGE_TYPE = "composite";

    /**
     * Consumer side 's proxy class
     */
    String PROXY_CLASS_REF = "refClass";

    /**
     * generic call
     */
    String $INVOKE = "$invoke";
    String $INVOKE_ASYNC = "$invokeAsync";
    String GENERIC_PARAMETER_DESC = "Ljava/lang/String;[Ljava/lang/String;[Ljava/lang/Object;";

    /**
     * echo call
     */
    String $ECHO = "$echo";
    /**
     * package version in the manifest
     */
    String RELEASE_KEY = "release";

    String PROTOBUF_MESSAGE_CLASS_NAME = "com.google.protobuf.Message";

    int MAX_PROXY_COUNT = 65535;

    String MONITOR_KEY = "monitor";
    String BACKGROUND_KEY = "background";
    String CLUSTER_KEY = "cluster";
    String MERGEABLE_CLUSTER_NAME = "mergeable";
    String USERNAME_KEY = "username";
    String PASSWORD_KEY = "password";
    String HOST_KEY = "host";
    String PORT_KEY = "port";
    String DUBBO_IP_TO_BIND = "DUBBO_IP_TO_BIND";

    /**
     * broadcast cluster.
     */
    String BROADCAST_CLUSTER = "broadcast";

    /**
     * The property name for {@link NetworkInterface#getDisplayName() the name of network interface} that
     * the Dubbo application prefers
     *
     * @since 2.7.6
     */
    String DUBBO_PREFERRED_NETWORK_INTERFACE = "dubbo.network.interface.preferred";

    @Deprecated
    String SHUTDOWN_WAIT_SECONDS_KEY = "dubbo.service.shutdown.wait.seconds";
    String SHUTDOWN_WAIT_KEY = "dubbo.service.shutdown.wait";
    String DUBBO_PROTOCOL = "dubbo";

    String DUBBO_LABELS = "dubbo.labels";
    String DUBBO_ENV_KEYS = "dubbo.env.keys";

    String CONFIG_CONFIGFILE_KEY = "config-file";
    String CONFIG_ENABLE_KEY = "highest-priority";
    String CONFIG_NAMESPACE_KEY = "namespace";
    String CHECK_KEY = "check";

    String BACKLOG_KEY = "backlog";

    String HEARTBEAT_EVENT = null;
    String MOCK_HEARTBEAT_EVENT = "H";
    String READONLY_EVENT = "R";
    String WRITEABLE_EVENT = "W";

    String REFERENCE_FILTER_KEY = "reference.filter";

    String HEADER_FILTER_KEY = "header.filter";

    String INVOCATION_INTERCEPTOR_KEY = "invocation.interceptor";

    String INVOKER_LISTENER_KEY = "invoker.listener";

    String REGISTRY_PROTOCOL_LISTENER_KEY = "registry.protocol.listener";

    String DUBBO_VERSION_KEY = "dubbo";

    String TAG_KEY = "dubbo.tag";

    /**
     * To decide whether to make connection when the client is created
     */
    String LAZY_CONNECT_KEY = "lazy";

    String STUB_EVENT_KEY = "dubbo.stub.event";

    String REFERENCE_INTERCEPTOR_KEY = "reference.interceptor";

    String SERVICE_FILTER_KEY = "service.filter";

    String EXPORTER_LISTENER_KEY = "exporter.listener";

    /**
     * After simplify the registry, should add some parameter individually for provider.
     *
     * @since 2.7.0
     */
    String EXTRA_KEYS_KEY = "extra-keys";

    String GENERIC_SERIALIZATION_NATIVE_JAVA = "nativejava";

    String GENERIC_SERIALIZATION_GSON = "gson";

    String GENERIC_SERIALIZATION_DEFAULT = "true";

    String GENERIC_SERIALIZATION_BEAN = "bean";

    String GENERIC_RAW_RETURN = "raw.return";

    String GENERIC_SERIALIZATION_PROTOBUF = "protobuf-json";

    String GENERIC_WITH_CLZ_KEY = "generic.include.class";

    /**
     * Whether to cache locally, default is true
     */
    String REGISTRY_LOCAL_FILE_CACHE_ENABLED = "file-cache";

    String METADATA_INFO_CACHE_EXPIRE_KEY = "metadata-info-cache.expire";

    int DEFAULT_METADATA_INFO_CACHE_EXPIRE = 10 * 60 * 1000;

    String METADATA_INFO_CACHE_SIZE_KEY = "metadata-info-cache.size";

    int DEFAULT_METADATA_INFO_CACHE_SIZE = 16;

    /**
     * The limit of callback service instances for one interface on every client
     */
    String CALLBACK_INSTANCES_LIMIT_KEY = "callbacks";

    /**
     * The default limit number for callback service instances
     *
     * @see #CALLBACK_INSTANCES_LIMIT_KEY
     */
    int DEFAULT_CALLBACK_INSTANCES = 1;

    String LOADBALANCE_KEY = "loadbalance";

    String DEFAULT_LOADBALANCE = "random";

    String RETRIES_KEY = "retries";

    String FORKS_KEY = "forks";

    int DEFAULT_RETRIES = 2;

    int DEFAULT_FAILBACK_TIMES = 3;

    String INTERFACES = "interfaces";

    String SSL_ENABLED_KEY = "ssl-enabled";

    String SERVICE_PATH_PREFIX = "service.path.prefix";

    String PROTOCOL_SERVER_SERVLET = "servlet";

    String PROTOCOL_SERVER = "server";

    String IPV6_KEY = "ipv6";

    /**
     * The parameter key for the class path of the ServiceNameMapping {@link Properties} file
     *
     * @since 2.7.8
     */
    String SERVICE_NAME_MAPPING_PROPERTIES_FILE_KEY = "service-name-mapping.properties-path";

    /**
     * The default class path of the ServiceNameMapping {@link Properties} file
     *
     * @since 2.7.8
     */
    String DEFAULT_SERVICE_NAME_MAPPING_PROPERTIES_PATH = "META-INF/dubbo/service-name-mapping.properties";

    String CLASS_DESERIALIZE_BLOCK_ALL = "dubbo.security.serialize.blockAllClassExceptAllow";

    String CLASS_DESERIALIZE_ALLOWED_LIST = "dubbo.security.serialize.allowedClassList";

    String CLASS_DESERIALIZE_BLOCKED_LIST = "dubbo.security.serialize.blockedClassList";

    String ENABLE_NATIVE_JAVA_GENERIC_SERIALIZE = "dubbo.security.serialize.generic.native-java-enable";

    String SERIALIZE_BLOCKED_LIST_FILE_PATH = "security/serialize.blockedlist";

    String SERIALIZE_ALLOW_LIST_FILE_PATH = "security/serialize.allowlist";

    String SERIALIZE_CHECK_STATUS_KEY = "dubbo.application.serialize-check-status";

    String QOS_LIVE_PROBE_EXTENSION = "dubbo.application.liveness-probe";

    String QOS_READY_PROBE_EXTENSION = "dubbo.application.readiness-probe";

    String QOS_STARTUP_PROBE_EXTENSION = "dubbo.application.startup-probe";

    String REGISTRY_DELAY_NOTIFICATION_KEY = "delay-notification";

    String CACHE_CLEAR_TASK_INTERVAL = "dubbo.application.url.cache.task.interval";
    String CACHE_CLEAR_WAITING_THRESHOLD = "dubbo.application.url.cache.clear.waiting";

    String CLUSTER_INTERCEPTOR_COMPATIBLE_KEY = "dubbo.application.cluster.interceptor.compatible";

    String UTF8ENCODE = "UTF-8";

    /**
     * Pseudo URL prefix for loading from the class path: "classpath:".
     */
    String CLASSPATH_URL_PREFIX = "classpath:";

    String DEFAULT_VERSION = "0.0.0";

    String CLASS_DESERIALIZE_OPEN_CHECK = "dubbo.security.serialize.openCheckClass";

    String ROUTER_KEY = "router";

    String EXPORT_ASYNC_KEY = "export-async";

    String REFER_ASYNC_KEY = "refer-async";

    String EXPORT_BACKGROUND_KEY = "export-background";

    String REFER_BACKGROUND_KEY = "refer-background";

    String EXPORT_THREAD_NUM_KEY = "export-thread-num";

    String REFER_THREAD_NUM_KEY = "refer-thread-num";

    int DEFAULT_EXPORT_THREAD_NUM = 10;

    int DEFAULT_REFER_THREAD_NUM = 10;

    int DEFAULT_DELAY_NOTIFICATION_TIME = 5000;

    int DEFAULT_DELAY_EXECUTE_TIMES = 10;

    /**
     * Url merge processor key
     */
    String URL_MERGE_PROCESSOR_KEY = "url-merge-processor";

    String DUBBO_MONITOR_ADDRESS = "dubbo.monitor.address";

    String SERVICE_NAME_MAPPING_KEY = "service-name-mapping";

    String SCOPE_MODEL = "scopeModel";

    String SERVICE_MODEL = "serviceModel";

    /**
     * The property name for {@link NetworkInterface#getDisplayName() the name of network interface} that
     * the Dubbo application will be ignored
     *
     * @since 2.7.6
     */
    String DUBBO_NETWORK_IGNORED_INTERFACE = "dubbo.network.interface.ignored";

    String OS_NAME_KEY = "os.name";

    String OS_LINUX_PREFIX = "linux";

    String OS_WIN_PREFIX = "win";

    String RECONNECT_TASK_TRY_COUNT = "dubbo.reconnect.reconnectTaskTryCount";

    int DEFAULT_RECONNECT_TASK_TRY_COUNT = 10;

    String RECONNECT_TASK_PERIOD = "dubbo.reconnect.reconnectTaskPeriod";

    int DEFAULT_RECONNECT_TASK_PERIOD = 1000;

    String RESELECT_COUNT = "dubbo.reselect.count";

    int DEFAULT_RESELECT_COUNT = 10;

    String ENABLE_CONNECTIVITY_VALIDATION = "dubbo.connectivity.validation";

    String DUBBO_INTERNAL_APPLICATION = "DUBBO_INTERNAL_APPLICATION";

    String RETRY_TIMES_KEY = "retry-times";

    String RETRY_PERIOD_KEY = "retry-period";

    String SYNC_REPORT_KEY = "sync-report";

    String CYCLE_REPORT_KEY = "cycle-report";

    String WORKING_CLASSLOADER_KEY = "WORKING_CLASSLOADER";

    String STAGED_CLASSLOADER_KEY = "STAGED_CLASSLOADER";

    String PROVIDER_ASYNC_KEY = "PROVIDER_ASYNC";

    String REGISTER_IP_KEY = "register.ip";

    String CURRENT_CLUSTER_INVOKER_KEY = "currentClusterInvoker";

    String ENABLE_ROUTER_SNAPSHOT_PRINT_KEY = "ENABLE_ROUTER_SNAPSHOT_PRINT";

    String INJVM_COPY_UTIL_KEY = "injvm-copy-util";

    String INJVM_IGNORE_SAME_MODULE_KEY = "injvm.ignore.same-module";

    String SET_FUTURE_IN_SYNC_MODE = "future.sync.set";

    String CLEAR_FUTURE_AFTER_GET = "future.clear.once";

    String NATIVE_STUB = "nativestub";

    String METADATA = "metadata";

    String IGNORE_LISTEN_SHUTDOWN_HOOK = "dubbo.shutdownHook.listenIgnore";

    String OPTIMIZER_KEY = "optimizer";

    String PREFER_JSON_FRAMEWORK_NAME = "dubbo.json-framework.prefer";

    /**
     * @since 3.1.0
     */
    String MESH_ENABLE = "mesh-enable";

    /**
     * @since 3.1.0
     */
    Integer DEFAULT_MESH_PORT = 80;

    /**
     * @since 3.1.0
     */
    String SVC = ".svc.";

    /**
     * Domain name suffix used inside k8s.
     *
     * @since 3.1.0
     */
    String DEFAULT_CLUSTER_DOMAIN = "cluster.local";

    /**
     * @since 3.1.0
     */
    String UNLOAD_CLUSTER_RELATED = "unloadClusterRelated";

    /**
     * used for thread isolation between services
     */
    String SERVICE_EXECUTOR = "service-executor";
    String EXECUTOR_MANAGEMENT_MODE = "executor-management-mode";
    String EXECUTOR_MANAGEMENT_MODE_DEFAULT = "default";
    String EXECUTOR_MANAGEMENT_MODE_ISOLATION = "isolation";


    /**
     * used in JVMUtil.java ,Control stack print lines, default is 32 lines
     */
    String DUBBO_JSTACK_MAXLINE = "dubbo.jstack-dump.max-line";


    String ENCODE_IN_IO_THREAD_KEY = "encode.in.io";
    boolean DEFAULT_ENCODE_IN_IO_THREAD = false;

    /**
     * @since 3.2.0
     */
    String BYTE_ACCESSOR_KEY = "byte.accessor";

    String PAYLOAD = "payload";

    String DUBBO_METRICS_CONFIGCENTER_ENABLE = "dubbo.metrics.configcenter.enable";

    Integer TRI_EXCEPTION_CODE_NOT_EXISTS = 0;

    String PACKABLE_METHOD_FACTORY_KEY = "serialize.packable.factory";

    String DUBBO_PACKABLE_METHOD_FACTORY = "dubbo.application.parameters." + PACKABLE_METHOD_FACTORY_KEY;

    String DUBBO_TAG_HEADER = "dubbo-tag";

    String REST_SERVICE_DEPLOYER_URL_ATTRIBUTE_KEY = "restServiceDeployerAttributeKey";

    String SERVICE_DEPLOYER_ATTRIBUTE_KEY = "serviceDeployer";



    String DUBBO_MANUAL_REGISTER_KEY = "dubbo.application.manual-register";

<<<<<<< HEAD
    String POD_NAMESPACE = "POD_NAMESPACE";

    String CLUSTER_DOMAIN = "CLUSTER_DOMAIN";
=======
    String EXT_PROTOCOL = "ext.protocol";

    String IS_EXTRA = "isExtra";
>>>>>>> 0c9d5e2f
}<|MERGE_RESOLUTION|>--- conflicted
+++ resolved
@@ -649,13 +649,12 @@
 
     String DUBBO_MANUAL_REGISTER_KEY = "dubbo.application.manual-register";
 
-<<<<<<< HEAD
     String POD_NAMESPACE = "POD_NAMESPACE";
 
     String CLUSTER_DOMAIN = "CLUSTER_DOMAIN";
-=======
+
     String EXT_PROTOCOL = "ext.protocol";
 
     String IS_EXTRA = "isExtra";
->>>>>>> 0c9d5e2f
+
 }